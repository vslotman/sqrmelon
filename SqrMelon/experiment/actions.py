<<<<<<< HEAD
from copy import deepcopy

from experiment.enums import ETangentMode
from experiment.curvemodel import HermiteKey, EInsertMode
from experiment.model import Event, Shot

=======
from experiment.curvemodel import HermiteKey, EInsertMode, ETangentMode
>>>>>>> 0968f7f2
from qtutil import *


def unpackModelIndex(qIndex):
    x = qIndex.column()
    y = qIndex.row()
    p = qIndex.parent()
    if p.isValid():
        return x, y, unpackModelIndex(p)
    return x, y, None


def constructModelIndex(model, unpacked):
    if unpacked[2] is not None:
        parent = constructModelIndex(model, unpacked[2])
    else:
        parent = QModelIndex()
    return model.index(unpacked[1], unpacked[0], parent)


class RecursiveCommandError(Exception):
    pass


class NestedCommand(QUndoCommand):
    stack = []
    isUndo = False

    def __init__(self, label, parent=None):
        # if signal responses to undo() create additional commands we avoid creation
        if NestedCommand.isUndo:
            raise RecursiveCommandError()
        # if signal responses to redo() create additional commands we group them
        if NestedCommand.stack and parent is None:
            parent = NestedCommand.stack[-1]
        self.canPush = parent is None
        super(NestedCommand, self).__init__(label, parent)

    def _redoInternal(self):
        raise NotImplementedError()

    def _undoInternal(self):
        raise NotImplementedError()

    def redo(self):
        NestedCommand.stack.append(self)
        super(NestedCommand, self).redo()
        self._redoInternal()
        NestedCommand.stack.pop(-1)

    def undo(self):
        NestedCommand.isUndo = True
        self._undoInternal()
        super(NestedCommand, self).undo()
        NestedCommand.isUndo = False


class SelectionModelEdit(NestedCommand):
    """
    Very basic selection model edit,
    create & push on e.g. QItemSelectionModel.selectionChanged
    to make changes inherently undoable.

    NOTE: We assume that the selection change has already happened,
    so only after an undo() will redo() do anything.
    """

    def __init__(self, model, selected, deselected, emit, parent=None):
        # we can not create new undo commands during undo or redo
        super(SelectionModelEdit, self).__init__('Selection model change', parent)
        self.__model = model
        self.__emit = emit
        self.__selected = [unpackModelIndex(idx) for idx in selected.indexes()]
        self.__deselected = [unpackModelIndex(idx) for idx in deselected.indexes()]
        self.__isApplied = True  # the selection has already happened

    def _redoInternal(self):
        model = self.__model.model()

        added = QItemSelection()
        for index in self.__selected:
            mdlIndex = constructModelIndex(model, index)
            added.select(mdlIndex, mdlIndex)

        removed = QItemSelection()
        for index in self.__deselected:
            mdlIndex = constructModelIndex(model, index)
            removed.select(mdlIndex, mdlIndex)

        if not self.__isApplied:
            self.__model.select(added, QItemSelectionModel.Select)
            self.__model.select(removed, QItemSelectionModel.Deselect)

        self.__emit(added, removed)

    def _undoInternal(self):
        self.__isApplied = False

        model = self.__model.model()

        added = QItemSelection()
        for index in self.__selected:
            mdlIndex = constructModelIndex(model, index)
            added.select(mdlIndex, mdlIndex)

        removed = QItemSelection()
        for index in self.__deselected:
            mdlIndex = constructModelIndex(model, index)
            removed.select(mdlIndex, mdlIndex)

        self.__model.select(removed, QItemSelectionModel.Select)
        self.__model.select(added, QItemSelectionModel.Deselect)

        self.__emit(removed, added)


class EventEdit(QUndoCommand):
    """
    Assumes the events are already changed and we are passing in the undo state.
    Caches current state during construction as redo state.

    first redo() will do nothing
    undo() will apply given state
    redo() will apply state chached during construction
    """

    def __init__(self, restore, parent=None):
        super(EventEdit, self).__init__('Event edit', parent)
        self._apply = {event: (event.start, event.end, event.track) for event in restore.iterkeys()}
        self._restore = restore.copy()
        self.applied = True

    def redo(self):
        if self.applied:
            return
        self.applied = True
        for event, value in self._apply.iteritems():
            event.start, event.end, event.track = value

    def undo(self):
        self.applied = False
        for event, value in self._restore.iteritems():
            event.start, event.end, event.track = value


class KeyEdit(QUndoCommand):
    """
    Assumes the keys are already changed and we are passing in the undo state.
    Caches current state during construction as redo state.

    first redo() will do nothing
    undo() will apply given state
    redo() will apply state chached during construction
    """

    def __init__(self, restore, triggerRepaint, parent=None):
        # type: (dict[HermiteKey, (float, float, float, float)], (), QUndoCommand) -> None
        super(KeyEdit, self).__init__('Key edit', parent)
        self.restore = restore
        self.triggerRepaint = triggerRepaint
        self.apply = {key: key.copyData() for key in restore}
        self.curves = {key.parent for key in restore}
        self.applied = True

    def redo(self):
        if self.applied:
            return
        self.applied = True
        for key, value in self.apply.iteritems():
            key.setData(*value)
        for curve in self.curves:
            curve.sort()
        self.triggerRepaint()

    def undo(self):
        self.applied = False
        for key, value in self.restore.iteritems():
            key.setData(*value)
        for curve in self.curves:
            curve.sort()
        self.triggerRepaint()


class CurveModelEdit(QUndoCommand):
    def __init__(self, model, pyObjsToAppend, rowIndicesToRemove, parent=None):
        super(CurveModelEdit, self).__init__('Create / delete curves', parent)
        self.model = model
        self.pyObjsToAppend = pyObjsToAppend
        self.rowIndicesToRemove = sorted(rowIndicesToRemove)
        self.removedRows = []
        self.modelSizeAfterRemoval = None

    def redo(self):
        # remove rows at inidices, starting at the highest index
        self.removedRows = []
        for row in reversed(self.rowIndicesToRemove):
            self.removedRows.append(self.model.takeRow(row))

        # append additional rows
        self.modelSizeAfterRemoval = self.model.rowCount()
        for row in self.pyObjsToAppend:
            self.model.appendRow(row.items)

    def undo(self):
        # remove appended items, before reinserting
        while self.model.rowCount() > self.modelSizeAfterRemoval:
            self.model.takeRow(self.model.rowCount() - 1)

        # reinsert removed rows
        for row in self.rowIndicesToRemove:
            self.model.insertRow(row, self.removedRows.pop(0))


class TimeEdit(QUndoCommand):
    def __init__(self, originalTime, newTime, setTime, parent=None):
        super(TimeEdit, self).__init__('Time changed', parent)
        self.originalTime = originalTime
        self.newTime = newTime
        self.setTime = setTime
        self.applied = True

    def redo(self):
        if self.applied:
            return
        self.applied = True
        self.setTime(self.newTime)

    def undo(self):
        self.applied = False
        self.setTime(self.originalTime)


class MoveTimeAction(object):
    def __init__(self, originalTime, xToT, setTime, undoable=True):
        self.__originalTime = originalTime
        self.__setTime = setTime
        self.__xToT = xToT
        self.__newTime = originalTime
        self.__undoable = undoable

    def mousePressEvent(self, event):
        pass

    def mouseMoveEvent(self, event):
        self.__newTime = self.__xToT(event.x())
        self.__setTime(self.__newTime)

    def mouseReleaseEvent(self, undoStack):
        if self.__undoable:
            undoStack.push(TimeEdit(self.__originalTime, self.__newTime, self.__setTime))

    def draw(self, painter):
        pass


class EventAdd(QUndoCommand):
    _name = 'Event add'

    def __init__(self, restore, models, parent=None):
        super(EventAdd, self).__init__(self._name, parent)
        self._events = {}
        self._models = models
        self.applied = True

        # Save event rows and models for insert/remove later on
        for event in restore:
            if isinstance(event, Shot):
                model = self._models[0]
            elif isinstance(event, Event):
                model = self._models[1]
            else:
                raise AssertionError('Unknown model type')

            for row in xrange(model.rowCount()):
                ev = model.item(row, 0).data()
                if ev is event:
                    self._events[ev] = {'model': model, 'row': row}
                    break
            else:
                raise AssertionError('Event not found in model')

    def redo(self):
        if self.applied:
            return
        self.applied = True
        for event, data in sorted(self._events.items(), key=lambda items: items[1]['row']):
            data['model'].insertRow(data['row'], event.items)

    def undo(self):
        self.applied = False

        for event, data in sorted(self._events.items(), key=lambda items: items[1]['row'], reverse=True):
            data['model'].takeRow(data['row'])


class EventCopy(EventAdd):
    _name = 'Event copy'


class Action(object):
    def mousePressEvent(self, event):
        pass

    def mouseReleaseEvent(self, event):
        pass

    def mouseMoveEvent(self, event):
        pass

    def keyPressEvent(self, event):
        pass

    def keyReleaseEvent(self, event):
        pass

    def draw(self, painter):
        pass


class DirectionalAction(Action):
    def __init__(self, reproject, mask=3):
        self._reproject = reproject
        self._dragStartPx = None
        self._dragStartU = None
        self._mask = mask

    def mousePressEvent(self, event):
        self._dragStartPx = event.pos()
        self._dragStartU = self._reproject(event.x(), event.y())
        # when we are omni-directional and shift is pressed we can lock the event to a single axis
        if self._mask == 3 and event.modifiers() == Qt.ShiftModifier:
            self._mask = 0
        return False

    def mouseMoveEvent(self, event):
        if not self._mask:
            deltaPx = event.pos() - self._dragStartPx
            dxPx = deltaPx.x()
            dyPx = deltaPx.y()
            if abs(dxPx) > 4 and abs(dxPx) > abs(dyPx):
                self._mask = 1
            if abs(dyPx) > 4 and abs(dyPx) > abs(dxPx):
                self._mask = 2
            return

        return self.processMouseDelta(event)

    def processMouseDelta(self, event):
        raise NotImplementedError()

    def draw(self, painter):
        pass


class MoveKeyAction(DirectionalAction):
    def __init__(self, reproject, selectedKeys, triggerRepaint):
        super(MoveKeyAction, self).__init__(reproject)
        self.__curves = {key.parent for key in selectedKeys}
        self.__selectedKeys = list(selectedKeys.iterkeys())
        self.__initialState = {key: key.copyData() for curve in self.__curves for key in curve.keys}
        self.__triggerRepaint = triggerRepaint

    def mouseReleaseEvent(self, undoStack):
        undoStack.push(KeyEdit(self.__initialState, self.__triggerRepaint))
        return False

    def processMouseDelta(self, event):
        ux, uy = self._reproject(event.x(), event.y())
        ux -= self._dragStartU[0]
        uy -= self._dragStartU[1]

        for key in self.__selectedKeys:
            value = self.__initialState[key]
            if self._mask & 1:
                key.x = value[0] + ux
            if self._mask & 2:
                key.y = value[1] + uy

        if self._mask & 1:
            for curve in self.__curves:
                curve.sort()

        # must do this after sorting...
        for key in self.__initialState:
            key.computeTangents()

        return True  # repaint


class MoveTangentAction(object):
    def __init__(self, selectedTangents, reproject, triggerRepaint):
        self.__reproject = reproject
        self.__initialState = {key: key.copyData() for (key, mask) in selectedTangents.iteritems()}
        self.__masks = selectedTangents.copy()
        self.__dragStart = None
        self.__triggerRepaint = triggerRepaint

    def mousePressEvent(self, event):
        self.__dragStart = self.__reproject(event.x(), event.y())
        return False

    def mouseReleaseEvent(self, undoStack):
        undoStack.push(KeyEdit(self.__initialState, self.__triggerRepaint))
        return False

    def mouseMoveEvent(self, event):
        dx, dy = self.__reproject(event.x(), event.y())
        dx -= self.__dragStart[0]
        dy -= self.__dragStart[1]

        for key, value in self.__initialState.iteritems():
            mask = self.__masks[key]
            if mask & 2:
                key.inTangentY = value[2] - dy
                key.inTangentMode = ETangentMode.Custom
            if mask & 4:
                key.outTangentY = value[3] + dy
                key.outTangentMode = ETangentMode.Custom

        return True  # repaint

    def draw(self, painter):
        pass


class MoveEventAction(DirectionalAction):
    def __init__(self, reproject, cellSize, events, handle=3):
        super(MoveEventAction, self).__init__(reproject)
        self._events = {event: (event.start, event.end, event.track) for event in events}
        self._cellSize = cellSize / 8.0  # Snap at 1/8th of a grid cell
        self._handle = handle
        self._cursorOverride = False

    def mousePressEvent(self, event):
        if self._handle in (1, 2):
            # Change cursor to horizontal move when dragging start or end section
            QApplication.setOverrideCursor(Qt.SizeHorCursor)
            self._cursorOverride = True

        return super(MoveEventAction, self).mousePressEvent(event)

    def mouseReleaseEvent(self, undoStack):
        undoStack.push(EventEdit(self._events))
        if self._cursorOverride:
            QApplication.restoreOverrideCursor()

    def processMouseDelta(self, event):
        from experiment.timelineview import GraphicsItemEvent
        ux, uy = self._reproject(event.x(), event.y())
        ux -= self._dragStartU[0]
        uy = (event.y() - self._dragStartPx.y()) / float(GraphicsItemEvent.trackHeight)

        for event, value in self._events.iteritems():
            if self._mask & 1:  # X move
                newStart = round(value[0] + ux, 3)
                newEnd = round(value[1] + ux, 3)

                # Snap
                newStart = round(newStart / self._cellSize) * self._cellSize
                newEnd = round(newEnd / self._cellSize) * self._cellSize

                if self._handle & 1 and newStart != event.start:
                    if not self._handle & 2:
                        # truncate from start
                        event.duration = event.end - newStart
                    event.start = newStart

                if self._handle == 2:
                    # truncate from end
                    if newEnd != event.end:
                        event.end = newEnd

            if self._mask & 2:  # Y move
                newTrack = int(round(value[2] + uy))
                if newTrack != event.track:
                    event.track = newTrack

    def draw(self, painter):
        pass


class MarqueeActionBase(object):
    CLICK_SIZE = 10

    def __init__(self, view, selection):
        self._view = view
        self._selection = selection
        self._delta = None

    def mousePressEvent(self, event):
        self._start = event.pos()
        self._end = event.pos()
        self._mode = event.modifiers() & (Qt.ControlModifier | Qt.ShiftModifier)

    def _rect(self):
        x0, x1 = self._start.x(), self._end.x()
        x0, x1 = min(x0, x1), max(x0, x1)
        y0, y1 = self._start.y(), self._end.y()
        y0, y1 = min(y0, y1), max(y0, y1)
        return x0, y0, x1 - x0, y1 - y0

    @staticmethod
    def _selectNew(selection, itemsIter):
        raise NotImplementedError()

    @staticmethod
    def _selectAdd(selection, itemsIter):
        raise NotImplementedError()

    @staticmethod
    def _selectRemove(selection, itemsIter):
        raise NotImplementedError()

    @staticmethod
    def _selectToggle(selection, itemsIter):
        raise NotImplementedError()

    @staticmethod
    def _createCommand(selection, delta):
        raise NotImplementedError()

    def mouseReleaseEvent(self, undoStack):
        if self._end == self._start:
            x, y, w, h = self._start.x() - (self.CLICK_SIZE / 2), \
                         self._start.y() - (self.CLICK_SIZE / 2), \
                         self.CLICK_SIZE, \
                         self.CLICK_SIZE
        else:
            x, y, w, h = self._rect()
        # build apply state
        itemsIter = self._view.itemsAt(x, y, w, h)
        if self._mode == Qt.NoModifier:
            self._delta = self._selectNew(self._selection, itemsIter)
        elif self._mode == Qt.ControlModifier | Qt.ShiftModifier:
            self._delta = self._selectAdd(self._selection, itemsIter)
        elif self._mode == Qt.ControlModifier:
            self._delta = self._selectRemove(self._selection, itemsIter)
        else:  # if self.mode == Qt.ShiftModifier:
            self._delta = self._selectToggle(self._selection, itemsIter)

        # if we don't plan to change anything, stop right here and don't submit this undoable action
        if not self._delta:
            return True

        # commit self to undo stack
        cmd = self._createCommand(self._selection, self._delta)
        if cmd:
            undoStack.push(cmd)

    def mouseMoveEvent(self, event):
        self._end = event.pos()
        return True

    def draw(self, painter):
        x, y, w, h = self._rect()
        painter.setPen(QColor(0, 160, 255, 255))
        painter.setBrush(QColor(0, 160, 255, 64))
        painter.drawRect(x, y, w, h)


class DeleteKeys(QUndoCommand):
    def __init__(self, apply, triggerRepaint, parent=None):
        super(DeleteKeys, self).__init__('Delete keys', parent)
        self.apply = apply
        self.triggerRepaint = triggerRepaint

    def redo(self):
        for curve, keys in self.apply.iteritems():
            curve.removeKeys(keys)
        self.triggerRepaint()

    def undo(self):
        for curve, keys in self.apply.iteritems():
            curve.insertKeys(keys)
        self.triggerRepaint()


class InsertKeys(QUndoCommand):
    def __init__(self, apply, triggerRepaint, parent=None):
        super(InsertKeys, self).__init__('Insert keys', parent)
        self.apply = apply
        self.triggerRepaint = triggerRepaint
        self.alteredKeys = {}

    def redo(self):
        for curve, key in self.apply.iteritems():
            other = curve.insertKey(key, EInsertMode.Passive)
            if other is not None:
                self.alteredKeys[curve] = other
        self.triggerRepaint()

    def undo(self):
        for curve, key in self.apply.iteritems():
            if curve in self.alteredKeys:
                self.alteredKeys[curve][0].setData(*self.alteredKeys[curve][1])
            else:
                curve.removeKeys([key])
        self.triggerRepaint()


class DuplicateEventAction(Action):
    def __init__(self, items, models, undoStack=None):
        self._events = items
        self._models = models
        self._undoStack = undoStack
        self._copyCounter = 0

    def keyPressEvent(self, _):
        copiedEvents = []

        for event in self._events:
            copy = deepcopy(event)
            if self._copyCounter:
                copy.name = '%s (Copy %s)' % (copy.name, self._copyCounter)
            else:
                copy.name = '%s (Copy)' % copy.name
            self._copyCounter += 1

            if isinstance(event, Shot):
                model = self._models[0]
            elif isinstance(event, Event):
                model = self._models[1]
            else:
                raise AssertionError('Unknown model type')

            # Place copied item at the end of the timeline
            end = 0
            for row in xrange(model.rowCount()):
                event = model.item(row, 0).data()

                if event.track != copy.track:
                    continue
                if event.end > end:
                    end = event.end

            copy.start = end
            copy.end = copy.start + copy.duration

            copiedEvents.append(copy)
            model.appendRow(copy.items)

        if copiedEvents:
            if self._undoStack:
                self._undoStack.push(EventCopy(copiedEvents, self._models))
            return True
        else:
            return False<|MERGE_RESOLUTION|>--- conflicted
+++ resolved
@@ -1,13 +1,6 @@
-<<<<<<< HEAD
 from copy import deepcopy
-
-from experiment.enums import ETangentMode
-from experiment.curvemodel import HermiteKey, EInsertMode
 from experiment.model import Event, Shot
-
-=======
 from experiment.curvemodel import HermiteKey, EInsertMode, ETangentMode
->>>>>>> 0968f7f2
 from qtutil import *
 
 
